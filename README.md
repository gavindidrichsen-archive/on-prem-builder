# On Premise Habitat Builder Depot

**Umbrella Project**: [Habitat](https://github.com/habitat-sh/habitat)

**Project State**: [Active](https://github.com/chef/chef-oss-practices/blob/master/repo-management/repo-states.md#active)

**Issues Response SLA**: 5 business days

**Pull Request Response SLA**: 5 business days

## IMPORTANT NOTICE

Please see the [Migrating Package Artifacts to Minio](minio-migrate.md) if your existing On-Premise Depot was installed *prior* to June 15th 2018. The package artifacts are now stored in a Minio instance, and running a migration script will be required in order to properly transition over to newer versions of On-Premise Depot.

Please see the [Merging database shards](postgres.md#merging-database-shards) section if
your existing On-Premise Depot was installed *prior* to August 17th 2018. All
of the database schemas and data are now stored in the Postgres `public`
schema, instead of spread across various shard schemas.

Please see the [Merging databases](postgres.md#merging-databases) section if
your existing On-Premise Depot was installed *prior* to September 24th 2018. All
data is now stored in a single Postgres database `builder` instead of spread across
multiple databases.

## Introduction

This repository contains scripts to install Habitat Builder Depot services. These services (referred to as the On-Premise Habitat Builder Depot) allow privately hosting Habitat packages (and associated artifacts such as keys) on-premise. Habitat clients (such as the `hab` cli, Supervisors and Studios) can be pointed to the on-premise depot and allow for development, execution and management without depending on the public Habitat services.

## Audience

This repository is intended for use by any one who wishes to host Habitat packages in their own infrastructure. Users should be prepared to actively update their installations to benefit from continued improvements and updates.

## Requirements

The following are minimum requirements for installation/deployment of the Habitat Builder Depot:

* Services should be deployed on a Habitat supported [Linux OS](https://www.habitat.sh/docs/install-habitat/)
* OS should support `systemd` process manager
* Deployment to bare-metal, VM or container image
* CPU / RAM should be appropriate for the deployment purpose:
  - For trial deployments: 2 CPU/4 GB RAM (corresponding to AWS c4.xlarge or better) or better
  - For production deployments: 16 CPU/32 GB RAM (corresponding to AWS c4.4xlarge) or better
* Significant free disk space (depends on package storage, which depends on the size of the applications you are building and storing here - plan conservatively. Around 2GB is required for the baseline installation with only the packages required to run the Builder services, and another 5GB+ of disk space for the latest versions of core packages)
* Services should be deployed single-node - scale out is not yet supported
* Outbound network (HTTPS) connectivity to WAN is required for the _initial_ install
* Inbound network connectivity from LAN (HTTP/HTTPS) is required for internal clients to access the depot
* OAuth2 authentication provider (Chef Automate v2, Azure AD, GitHub, GitHub Enterprise, GitLab, Okta and Bitbucket (cloud) have been verified - additional providers may be added on request)

## Functionality

Once installed, the following functionality will be available to users:

* Logging into the on-premise Habitat Builder Depot web site
* Creation of origins, keys, access tokens, etc
* Invitation of users to origins
* Upload and download of Habitat packages
* Promotion and demotion of Habitat packages to channels
* Normal interactions of the `hab` client with the Builder API
* Package builds using the `hab` client and Habitat Studio
* Ability to import core packages from the upstream Habitat Builder

The following Habitat Builder functionality is *NOT* currently available:
* Automated package builds using Builder
* Automated package exports using Builder

## Pre-Requisites

Prior to starting the install, please ensure you have reviewed all the items
in the Requirements section, and have a location for the installation that
meets all the requirements.

Note that the initial install will require _outgoing_ network connectivity.

Your on-premise Builder instance will need to have the following _inbound_ port open:
* Port 80 (or 443 if you plan to enable SSL)

You may need to work with your enterprise network admin to enable the appropriate firewall rules.

### OAuth Application

We currently support Chef Automate v2, Azure AD (OpenId Connect), GitHub, GitLab (OpenId Connect), Okta (OpenId Connect) and Atlassian Bitbucket (cloud) OAuth providers for authentication. You will need to set up an OAuth application for the instance of the depot you are setting up.

Refer to the steps that are specific to your OAuth provider to create and configure your OAuth application. The below steps illustrate setting up the OAuth application using Github as the identity provider:

1. Create a new OAuth Application in your OAuth Provider - for example, [GitHub](https://github.com/settings/applications/new)
1. Set the value of `Homepage URL` to `http://${APP_HOSTNAME_OR_IP}`, or `https://${APP_HOSTNAME_OR_IP}` if you plan to enable SSL.
1. Set the value of `User authorization callback URL` to `http://${APP_HOSTNAME_OR_IP}/` (The trailing `/` is *important*). Specify `https` instead of `http` if you plan to enable SSL.
1. Record the the Client Id and Client Secret. These will be used for the `OAUTH_CLIENT_ID` and `OAUTH_CLIENT_SECRET` environment variables in the section below.

For the configuration below, you will also need to know following *fully qualified* end-points:
* Authorization Endpoint (example: `https://github.com/login/oauth/authorize`)
* Token Endpoint (example: `https://github.com/login/oauth/access_token`)
* API Endpoint (example: `https://api.github.com`)

For more information, please refer to the developer documentation of these services:
* [Chef Automate (ALPHA)](https://automate.chef.io/docs/configuration/#alpha-setting-up-automate-as-an-oauth-provider-for-habitat-builder)
* [Azure Active Directory](https://docs.microsoft.com/en-us/azure/active-directory/develop/active-directory-protocols-oauth-code)
* [GitHub](https://developer.github.com/apps/building-oauth-apps/authorization-options-for-oauth-apps/)
* [GitLab](https://docs.gitlab.com/ee/integration/oauth_provider.html)
* [Okta](https://developer.okta.com/authentication-guide/implementing-authentication/auth-code)
* [BitBucket](https://confluence.atlassian.com/bitbucket/oauth-on-bitbucket-cloud-238027431.html)

Further information on the OAuth endpoints can also be found [here](https://tools.ietf.org/html/rfc6749#page-21).

*Note*: When setting Chef Automate as your OAuth provider, you will need to add your Automate instance's TLS certificate (found at the `load_balancer.v1.sys.frontend_tls` entry in your Chef Automate `config.toml` file), to your Builder instance's list of accepted certs. This can be done by copying the certifcate to the `\hab\cache\ssl` folder on the Builder instance (supported by the latest version of the on-prem Builder), or alternatively by modifying the `core/cacert` package and appending the cert to the cert.pem file at the following location: `$(hab pkg path core/cacerts)/ssl/cert.pem`.

### Preparing your filesystem (Optional)

Since substantial storage may be required for holding packages, please ensure you have an appropriate amount of free space on your filesystem.

The package artifacts will be stored in your Minio instance by default, typically at the following location: `/hab/svc/builder-minio/data`

If you need to add additional storage, it is recommended that you create a mount at `/hab` and point it to your external storage. This is not required if you already have sufficient free space.

*Note*: If you would prefer to Artifactory instead of Minio for the object storage, please see the [Artifactory](artifactory.md) documentation.

### Procuring SSL certificate (Recommended)

By default, the on-premise Builder Depot will expose the web UI and API via http. Though it allows for easier setup and is fine for evaluation purposes, for a secure and more permanent installation it is recommended that you enable SSL on the Builder endpoints.

In order to prepare for this, you should procure a SSL certificate. If needed, you may use a self-signed certificate - however if you do so, you will need to install the certificate in the trusted chain on client machines (ones that will use the Builder UI or APIs). You may use the `SSL_CERT_FILE` environment variable to also point to the certificate on client machines when invoking the `hab` client, for example:

```
SSL_CERT_FILE=ssl-certificate.crt hab pkg search -u https://localhost <search term>
```

Below is a sample command to generate a self-signed certificate with OpenSSL:

```
sudo openssl req -x509 -nodes -days 365 -newkey rsa:2048 -keyout /etc/ssl/private/ssl-certificate.key -out /etc/ssl/certs/ssl-certificate.crt
```

*Important*: Make sure that the certificate files are named exactly `ssl-certificate.key` and `ssl-certificate.crt`. If you have procured the certificate from a different source, rename them to the prescribed filenames, and ensure that they are located in the same folder as the `install.sh` script. They will get uploaded to the Habitat supervisor during the install.

*Important*: If you get authentication failures with a self-signed cert, you may need to either update the cert package that the habitat services are using (in the `/etc/systemd/system/hab-sup.service` file), or modify the hab `core/cacerts` package (in the `/hab/pkgs/core/cacerts/...` folder) to add your self-signed cert chain to the `cert.pem` file. Restart the hab services with `systemctl restart hab-sup` after updating the cert file. The latest version of the on-prem Builder services will also look for certificates in the `/hab/cache/ssl` directory - you may copy any self-signed certificates to that directory if needed.

## Setup

1. Clone this repo (or unzip the archive you have downloaded from the Github release page) at the desired machine where you will stand up the Habitat Builder Depot
1. `cd ${SRC_ROOT}`
1. `cp bldr.env.sample bldr.env`
1. Edit `bldr.env` with a text editor and replace the values appropriately. Consider helping us to improve Habitat as well by changing the `ANALYTICS_ENABLED` setting to `true` and providing an optional company name.
1. `./install.sh`

If everything goes well, you should see output similar to the following showing that the depot services are loaded:

```
hab-sup(MN): The habitat/builder-datastore service was successfully loaded
hab-sup(MN): The habitat/builder-router service was successfully loaded
hab-sup(MN): The habitat/builder-api service was successfully loaded
hab-sup(MN): The habitat/builder-api-proxy service was successfully loaded
hab-sup(MN): The habitat/builder-originsrv service was successfully loaded
hab-sup(MN): The habitat/builder-sessionsrv service was successfully loaded
```

Do a `hab svc status` to check the status of all the services. They may take a few seconds to all come up.

If things don't work as expected (eg, if all the services are not in the `up` state), please see the Troubleshooting section below.

## Minio Web UI

The On-Premise Depot stores package artifacts in Minio (https://github.com/minio/minio). By default, the Minio instance will be available on port 9000 (or whatever port you specified in your `bldr.env`). Please confirm that the Minio UI is available, and that you can log in with the credentials that were specified in your `bldr.env` file. There should already be a bucket created in which to host the artifacts.

## Depot Web UI

Once the services are running successfully, the Builder Depot UI will become available at the configured hostname or IP address.

Navigate to `http://${APP_HOSTNAME_OR_IP}/#/sign-in` to access the Builder UI.

At that point you should be able to log in using your configured OAuth provider.

### Create an Origin

Once you are logged in, you should be able to create an origin by clicking on the 'Create Origin' button.

**NOTE** _You will need to at least create a `core` origin for an initial set of base packages (see section below). Go ahead and create a new origin now, and type in `core` as the origin name. It's important to do this prior to populating your depot with the `core` upstream packages, or else the upload will fail._

### Generate a Personal Access Token

In order to bootstrap a set of `core` package, as well as perform authenticated operations using the `hab` client, you will need to generate a Personal Access Token.

Click on your Gravatar icon on the top right corner of the Builder web page, and then select Profile. This will take you to a page where you can generate your access token. Make sure to save it away securely.

## Bootstrap `core` packages

*Important*: Please make sure you have created a `core` origin before starting this process.

The freshly installed Builder Depot does not contain any packages. In order to bootstrap a set of stable `core` origin packages (refer to the [core-plans repo](https://github.com/habitat-sh/core-plans)), you can do the following:

1. Export your Personal Access Token as `HAB_AUTH_TOKEN` to
   your environment (e.g, `export HAB_AUTH_TOKEN=<your token>`)
1. `sudo -E ./scripts/on-prem-archive.sh populate-depot http://${APP_HOSTNAME_OR_IP}`, passing the
   root URL of your new depot as the last argument  (Replace `http` with `https` in the URL if SSL is enabled)

This is quite a lengthy process, so be patient. It will download a *large* (~ 13GB currently) archive of the latest stable core plans, and then install them to your on-premise depot.

Please ensure that you have plenty of free drive space available, for hosting the `core` packages as well as your own packages.

## Synchronizing 'core' packages from an upstream

*Important*: Please make sure you have created a `core` origin before starting this process.

It is possible to also use the 'on-prem-archive.sh' script to syncronize the on-premise builder using the public Builder site as an 'upstream'.

This allows new stable core packages from the upstream to get created in the on-premise instance automatically.

If your on-premise instance will have continued outgoing Internet connectivity, you may wish to periodically run the script to check for updates.

1. Export your Personal Access Token as `HAB_AUTH_TOKEN` to
   your environment (e.g, `export HAB_AUTH_TOKEN=<your token>`)
1. `sudo -E ./scripts/on-prem-archive.sh sync-packages http://${APP_HOSTNAME_OR_IP} base-packages`, passing the
   root URL of your new depot as the last argument  (Replace `http` with `https` in the URL if SSL is enabled)

The 'base-packages' parameter restricts the sync to a smaller subset of the core packages. If you wish to synchronize all core packages, omit the 'base-packages' parameter from the script. Note that it will take much longer for the synchronization of all packages. Generally, it will only take a few minutes for base packages to synchronize.

You can also run the sync-packages functionality to initially populate the local depot.

*NOTE*: This functionality is being provided as an alpha - please log any issues found in the on-prem-builder repo.

## Configuring a user workstation

Configuring a user's workstation to point to the on-prem builder should be fairly straightforward.

The following environment variables should be configured as needed:

1. `HAB_BLDR_URL` - this is the main (and most important) configuration. It should point to the instance of on-prem builder that you have set up.
2. `HAB_AUTH_TOKEN` - this is the user's auth token that will be needed for private packages (if any), or for operations requiring privileges, for example, package uploads.  The user will need to create their auth token and set/use it appropriately.
3. `SSL_CERT_FILE` - if the on-prem builder is configured with SSL and uses a self-signed or other certificate that is not in the trusted chain, then this environment variable can be used on the user's workstation to point the `hab` client to the correct certificate to use when connecting to on-prem builder.

## Upgrading

Currently, the Builder services are not set to auto-upgrade. When you wish to upgrade the services, there is a simple uninstall script you can use to stop and unload the services, and remove the services. In order to uninstall, you may do the following:
1. `cd ${SRC_ROOT}`
1. `sudo ./uninstall.sh`

Once the services are uninstalled, you may re-install them by running `./install.sh` again.

*IMPORTANT*: Running the uninstall script will *NOT* remove any user data, so you can freely uninstall and re-install the services.

<<<<<<< HEAD
## Merging Database Shards

This section is for installations of On-Premise Depot that were done *prior* to
August 17th 2018. If you re-install or upgrade to a newer version of the
On-Premise Depot, you will be required to also merge your database shards into
the `public` Postgres database schema. Please follow the steps below.

### Pre-requisites
1. The password to your Postgres database. By default, this is located at
   `/hab/svc/builder-datastore/config/pwfile`
1. A fresh backup of the two databases present in the On-Premise Depot,
   `builder_sessionsrv` and `builder_originsrv`. You can create such a backup
   with `pg_dump`:

   ```shell
   PGPASSWORD=$(sudo cat /hab/svc/builder-datastore/config/pwfile) hab pkg exec core/postgresql pg_dump -h 127.0.0.1 -p 5432 -U hab builder_originsrv > builder-originsrv.sql
   ```

### Migration
1. Uninstall existing services by running `sudo -E ./uninstall.sh`
1. Install new services by running `./install.sh`
1. If you check your logs at this point, you will likely see lines like this:
   `Shard migration hasn't been completed successfully` repeated over and over
   again, as the supervisor tries to start the new service, but the service
   dies because the migration hasn't been run.
1. Optionally, if you want to be extra sure that you're in a good spot to perform the
   migration, log into the Postgres console and verify that you have empty
   tables in the `public` schema. A command to do this might look like:

   ```shell
   PGPASSWORD=$(sudo cat /hab/svc/builder-datastore/config/pwfile) hab pkg exec core/postgresql psql -h 127.0.0.1 -p 5432 -U hab builder_originsrv
   ```

   That should drop you into a prompt where you can type `\d` and hopefully see
   a list of tables where the schema says `public`. If you try to select data
   from any of those tables, they should be empty. Note that this step is
   definitely not required, but can be done if it provides you extra peace of
   mind.
1. Now you are ready to migrate the data itself. The following command will do
   that for `builder-originsrv`:

   ```shell
   PGPASSWORD=$(sudo cat /hab/svc/builder-datastore/config/pwfile) ./scripts/merge-shards.sh originsrv migrate
   ```

   After confirming that you have fresh database backups, the script
   should run and at the end, you should see several notices that everything is
   great, row counts check out, and your database has been marked as migrated.
1. Do the same migration for `builder-sessionsrv`.

   ```shell
   PGPASSWORD=$(sudo cat /hab/svc/builder-datastore/config/pwfile) ./scripts/merge-shards.sh sessionsrv migrate
   ```

1. Double check the logs for `builder-originsrv` and `builder-sessionsrv` to
   make sure things look normal again. If there are still errors, restart the
   services.
1. At this point, all data is stored in the `public` schema. All of the other
   schemas, from `shard_0` up to `shard_127` will still be present in your
   database, and the data in them will remain intact, but the services will no
   longer reference those shards.

## Merging Databases

This section is for installations of On-Premise Depot that were done *after*
the database shard migration listed above. If upgrade to a newer version of the
On-Premise Depot, you will be required to also merge databases into
the `builder` Postgres database. Please follow the steps below.

### Pre-requisites
1. The password to your Postgres database. By default, this is located at
   `/hab/svc/builder-datastore/config/pwfile`
1. A fresh backup of the two databases present in the On-Premise Depot,
   `builder_sessionsrv` and `builder_originsrv`. You can create such a backup
   with `pg_dump`:

   ```shell
   PGPASSWORD=$(sudo cat /hab/svc/builder-datastore/config/pwfile) hab pkg exec core/postgresql pg_dump -h 127.0.0.1 -p 5432 -U hab builder_originsrv > builder-originsrv.sql
   ```

### Migration
1. With all services running your *current* versions, execute the following command from the root of the repo directory:
   ```shell
   PGPASSWORD=$(sudo cat /hab/svc/builder-datastore/config/pwfile) ./scripts/merge-databases.sh
   ```
   After confirming that you have fresh database backups, the script
   should run and create a new 'builder' database, and then migrate the data.
1. At this point, all data is stored in the `builder` database. Both of the other
   databases (`builder_originsrv` and `builder_sessionsrv`) will still be present,
   and the data in them will remain intact, but new services will no
   longer reference those databases.
1. Now, stop and uninstall the existing services by running `sudo -E ./uninstall.sh`
1. Install new services by running `./install.sh`
1. Once the new services come up, you should be able to log back into the depot UI and confirm that everything is as expected.
=======
## Migrating Package Artifacts to Minio

This section is for installations of On-Premise Depot that were done *prior* to June 15, 2018. If you re-install or upgrade to a newer version of the On-Premise Depot, you will be required to also migrate your package artifacts to a local instance of Minio (the new object store we are using). Please follow the steps below.

### Pre-requisites
1. Install the following Habitat packages:
```
hab pkg install -b core/aws-cli
hab pkg install -b core/jq-static
hab pkg install -b habitat/s3-bulk-uploader
```
If you are running in an "air-gapped" environment, you may need to download the hart files and do a `hab pkg install -b <HART FILE>` instead.  Don't forget the `-b` parameter to binlink the binaries into your path.
1. Please make sure that you have appropriate values for Minio in your `bldr.env`.  Check the 'bldr.env.sample' for the new required values.

### Migration
1. Run the `install.sh` script so that Minio is appropriately configured
1. Check that you can log into your Minio instance at the URL specified in the `bldr.env`
1. If all looks good, run the artifact migration script: `sudo ./scripts/s3migrate.sh minio`

Once the migration script starts, you will be presented with some questions to specify the Minio instance, the credentials, and the Minio bucket name to migrate your package artifacts to. The script will attempt to automatically detect all of these from the running service, so you can usually just accept the defaults. Please refer to your `bldr.env` file if you need to explicitly type in any values.

The migration script may take a while to move over the artifacts into Minio. During the script migration, the Depot services will continue to run as normal, however packages will not be downloadable until the artifacts are migrated over to Minio.

Once the migration is complete, you will be presented with an option to remove the files in your `hab/svc/builder-api/data/pkgs` directory. You may want to preserve the files until you have verified that all operations are completing successfully.

>>>>>>> 2f50fa67


## Log Rotation

The `builder-api-proxy` service will log (via Nginx) all access and errors to log files in your service directory. Since these files may get large, you may want to add a log rotation script. Below is a sample logrotate file that you can use as an example for your needs:

```
/hab/svc/builder-api-proxy/logs/host.access.log
/hab/svc/builder-api-proxy/logs/host.error.log
{
        rotate 7
        daily
        missingok
        notifempty
        delaycompress
        compress
        postrotate
                /bin/kill -USR1 `cat /hab/svc/builder-api-proxy/var/pid 2>/dev/null` 2>/dev/null || true
        endscript
}
```

## Troubleshooting

### Network access / proxy configuration

If the initial install fails, please check that you have outgoing connectivity, and that you can successfully ping the following:
* `raw.githubusercontent.com`
* `bldr.habitat.sh`

If you have outgoing access via a proxy, please ensure that HTTPS_PROXY is set correctly in your environment.

You also will need to have the following _inbound_ port open for your instance:
* Port 80

In the case that you have configured your proxy for the local session while installing but are still recieving connection refusal errors like the one below, you may want to configure your proxy with the /etc/environment file or similar.
```
-- Logs begin at Mon 2019-06-10 09:02:13 PDT. --
Jun 10 09:35:15 <TargetMachine> hab[13161]: ∵ Missing package for core/hab-launcher
Jun 10 09:35:15 <TargetMachine> hab[13161]: » Installing core/hab-launcher
Jun 10 09:35:15 <TargetMachine> hab[13161]: ☁ Determining latest version of core/hab-launcher in the 'stable' channel
Jun 10 09:35:15 <TargetMachine> hab[13161]: ✗✗✗
Jun 10 09:35:15 <TargetMachine> hab[13161]: ✗✗✗ Connection refused (os error 111)
Jun 10 09:35:15 <TargetMachine> hab[13161]: ✗✗✗
Jun 10 09:35:15 <TargetMachine> systemd[1]: hab-sup.service: Main process exited, code=exited, status=1/FAILURE
Jun 10 09:35:15 <TargetMachine> hab[13171]: Supervisor not started.
Jun 10 09:35:15 <TargetMachine> systemd[1]: hab-sup.service: Unit entered failed state.
Jun 10 09:35:15 <TargetMachine> systemd[1]: hab-sup.service: Failed with result 'exit-code'
```
Please work with your enterprise network admin to ensure the appropriate firewall rules are configured for network access.

### Authentication failure when logging in

If you are not able to log in, please double check the settings that you have configured your OAuth application with, as well as the URLs that you have specified in your `bldr.env` file.

You can also turn on debug logging (section below) and check to see that the authenticate endpoint is getting called at the Builder API backend, and whether there is any additional information in the logs that may be helpful.

The OAuth Token and API endpoints must be reachable from the on-premise install point.

*Important*: If you change any settings in your `bldr.env` file, you will need to do the following steps after making the changes:
1. Re-run the install script (`./install.sh`)
2. Restart the services (`sudo systemctl restart hab-sup`)

### Error "sorry, too many clients already"

If the hab services don't come up as expected, use `journalctl -fu hab-sup` to check the service logs (also see below for turning on Debug Logging).

If you see a Postgresql error "sorry, too many clients already", you may need to increase the number of configured connections to the database.

In order to do that, run the following:

`echo 'max_connections=200' | hab config apply "builder-datastore.default" $(date +%s)`

Wait for a bit for the datastore service to restart. If the service does not restart on it's own, you can do a 'sudo systemctl restart hab-sup' to restart things.

### Error "Too many open files"

If you see this error message in the supervisor logs, that may indicate that you need to increase the file ulimit on your system. The On-Prem Depot systemd configuration includes an expanded file limit, however some distributions (eg, on CentOS 7) may require additional system configuration.

For example, add the following to the end of your `/etc/security/limits.conf` file, and restart your system.

```
*    soft    nofile 65535
*    hard    nofile 65535
```

### Error "Text file busy"

Occasionally you may get an error saying "Text file too busy" during install.
If you get this, please re-try the install step again.

### Error when bootstrapping core packages

You may see the following error when bootstrapping the core packages using the script above. If this happens, the bootstrap process will continue re-trying, and the upload will eventually succeed. Be patient and let the process continue until successful completion.

```
✗✗✗
✗✗✗ Pooled stream disconnected
✗✗✗
```

If some packages do not upload, you may try re-uploading them manually via the `hab pkg upload` command.

This may also be an indication that your installation may not have sufficient CPU, RAM or other resources, and you may want to either allocate additional resources (eg, if on a VM) or move to a more scaled-up instance.

### Error uploading large packages

By default, the installed services configuration will set a 2GB limit for packages that can be uploaded to the on-premise Builder. If you need to change the limit, you can do so by injecting an updated config to the Builder services.

For example, to change the limit to 3GB, you could do the following:

Create a file called `config.toml` with the following content:
```
[nginx]
max_body_size = "3072m"
proxy_send_timeout = 360
proxy_read_timeout = 360

[http]
keepalive_timeout = "360s"
```

Then, issue the following command:
```
hab config apply builder-api-proxy.default $(date +%s) config.toml
```
After the config is successfully applied, re-try the upload.

If you have any issues, you may also need to adjust the timeout configuration on the Habitat client.
You can do that via an environment variable: `HAB_CLIENT_SOCKET_TIMEOUT`. The value of this environment variable is a timeout in seconds. So for example, you could do something like this when uploading a file:

```
HAB_CLIENT_SOCKET_TIMEOUT=360 hab pkg upload -u http://localhost -z <your auth token> <file>
```

### Package shows up in the UI and `hab pkg search`, but `hab pkg install` fails

If you run into a situation where you have a package populated in the depot, but it is failing to install with a `Not Found` status, it is possible that there was a prior problem with populating the Minio backend with the package artifact.

If you have the package artifact on-disk (for example, in the `hab/cache/artifacts` directory), you can try to upload the missing package again with the following command (update the parameters as appropriate):

```
hab pkg upload -u http://localhost -z <your auth token> --force <package hart file>
```

Note: the --force option above is only available in versions of the `hab` client greater than 0.59.

### on-prem-archive.sh Fails during `populate-depot` with `403` error during core package uploads

When populating your on-prem depot with upstream core packages, you may run into an error that looks like this:

```
Uploading hart files.

[1/958] Uploading ./core-img-0.5.4-20190201011741-x86_64-linux.hart to the depot at https://your.awesome.depot
    75 B / 75 B | [=======================================================================================================================================================================================================================] 100.00 % 384 B/s
✗✗✗
✗✗✗ [403 Forbidden]
✗✗✗
```
And repeats for every package. Check to make sure you've created the `core` origin and then try again, if you haven't, then the upload will fail.

### Debug Logging

If you want to turn on and examine the services debug logging, you can do so by doing the following on your install location:

Edit the `/hab/svc/builder-api/user.toml` file and update the `log_level` entry to start with `debug`

After making the edit, restart the habitat services with `sudo systemctl restart hab-sup`, or just stop and start the builder-api service with `hab svc stop habitat/builder-api` and `hab svc start habitat/builder-api`.

Once the logging is enabled, you can examine it via `journalctl -fu hab-sup`

When you are done with debugging, you can set the logging back to the default setting by modifying the user.toml and restarting the services.

## License

Copyright (c) 2018 Chef Software Inc. and/or applicable contributors

Licensed under the Apache License, Version 2.0 (the "License"); you may not use this file except in compliance with the License. You may obtain a copy of the License at

 http://www.apache.org/licenses/LICENSE-2.0
Unless required by applicable law or agreed to in writing, software distributed under the License is distributed on an "AS IS" BASIS, WITHOUT WARRANTIES OR CONDITIONS OF ANY KIND, either express or implied. See the License for the specific language governing permissions and limitations under the License.<|MERGE_RESOLUTION|>--- conflicted
+++ resolved
@@ -236,129 +236,6 @@
 Once the services are uninstalled, you may re-install them by running `./install.sh` again.
 
 *IMPORTANT*: Running the uninstall script will *NOT* remove any user data, so you can freely uninstall and re-install the services.
-
-<<<<<<< HEAD
-## Merging Database Shards
-
-This section is for installations of On-Premise Depot that were done *prior* to
-August 17th 2018. If you re-install or upgrade to a newer version of the
-On-Premise Depot, you will be required to also merge your database shards into
-the `public` Postgres database schema. Please follow the steps below.
-
-### Pre-requisites
-1. The password to your Postgres database. By default, this is located at
-   `/hab/svc/builder-datastore/config/pwfile`
-1. A fresh backup of the two databases present in the On-Premise Depot,
-   `builder_sessionsrv` and `builder_originsrv`. You can create such a backup
-   with `pg_dump`:
-
-   ```shell
-   PGPASSWORD=$(sudo cat /hab/svc/builder-datastore/config/pwfile) hab pkg exec core/postgresql pg_dump -h 127.0.0.1 -p 5432 -U hab builder_originsrv > builder-originsrv.sql
-   ```
-
-### Migration
-1. Uninstall existing services by running `sudo -E ./uninstall.sh`
-1. Install new services by running `./install.sh`
-1. If you check your logs at this point, you will likely see lines like this:
-   `Shard migration hasn't been completed successfully` repeated over and over
-   again, as the supervisor tries to start the new service, but the service
-   dies because the migration hasn't been run.
-1. Optionally, if you want to be extra sure that you're in a good spot to perform the
-   migration, log into the Postgres console and verify that you have empty
-   tables in the `public` schema. A command to do this might look like:
-
-   ```shell
-   PGPASSWORD=$(sudo cat /hab/svc/builder-datastore/config/pwfile) hab pkg exec core/postgresql psql -h 127.0.0.1 -p 5432 -U hab builder_originsrv
-   ```
-
-   That should drop you into a prompt where you can type `\d` and hopefully see
-   a list of tables where the schema says `public`. If you try to select data
-   from any of those tables, they should be empty. Note that this step is
-   definitely not required, but can be done if it provides you extra peace of
-   mind.
-1. Now you are ready to migrate the data itself. The following command will do
-   that for `builder-originsrv`:
-
-   ```shell
-   PGPASSWORD=$(sudo cat /hab/svc/builder-datastore/config/pwfile) ./scripts/merge-shards.sh originsrv migrate
-   ```
-
-   After confirming that you have fresh database backups, the script
-   should run and at the end, you should see several notices that everything is
-   great, row counts check out, and your database has been marked as migrated.
-1. Do the same migration for `builder-sessionsrv`.
-
-   ```shell
-   PGPASSWORD=$(sudo cat /hab/svc/builder-datastore/config/pwfile) ./scripts/merge-shards.sh sessionsrv migrate
-   ```
-
-1. Double check the logs for `builder-originsrv` and `builder-sessionsrv` to
-   make sure things look normal again. If there are still errors, restart the
-   services.
-1. At this point, all data is stored in the `public` schema. All of the other
-   schemas, from `shard_0` up to `shard_127` will still be present in your
-   database, and the data in them will remain intact, but the services will no
-   longer reference those shards.
-
-## Merging Databases
-
-This section is for installations of On-Premise Depot that were done *after*
-the database shard migration listed above. If upgrade to a newer version of the
-On-Premise Depot, you will be required to also merge databases into
-the `builder` Postgres database. Please follow the steps below.
-
-### Pre-requisites
-1. The password to your Postgres database. By default, this is located at
-   `/hab/svc/builder-datastore/config/pwfile`
-1. A fresh backup of the two databases present in the On-Premise Depot,
-   `builder_sessionsrv` and `builder_originsrv`. You can create such a backup
-   with `pg_dump`:
-
-   ```shell
-   PGPASSWORD=$(sudo cat /hab/svc/builder-datastore/config/pwfile) hab pkg exec core/postgresql pg_dump -h 127.0.0.1 -p 5432 -U hab builder_originsrv > builder-originsrv.sql
-   ```
-
-### Migration
-1. With all services running your *current* versions, execute the following command from the root of the repo directory:
-   ```shell
-   PGPASSWORD=$(sudo cat /hab/svc/builder-datastore/config/pwfile) ./scripts/merge-databases.sh
-   ```
-   After confirming that you have fresh database backups, the script
-   should run and create a new 'builder' database, and then migrate the data.
-1. At this point, all data is stored in the `builder` database. Both of the other
-   databases (`builder_originsrv` and `builder_sessionsrv`) will still be present,
-   and the data in them will remain intact, but new services will no
-   longer reference those databases.
-1. Now, stop and uninstall the existing services by running `sudo -E ./uninstall.sh`
-1. Install new services by running `./install.sh`
-1. Once the new services come up, you should be able to log back into the depot UI and confirm that everything is as expected.
-=======
-## Migrating Package Artifacts to Minio
-
-This section is for installations of On-Premise Depot that were done *prior* to June 15, 2018. If you re-install or upgrade to a newer version of the On-Premise Depot, you will be required to also migrate your package artifacts to a local instance of Minio (the new object store we are using). Please follow the steps below.
-
-### Pre-requisites
-1. Install the following Habitat packages:
-```
-hab pkg install -b core/aws-cli
-hab pkg install -b core/jq-static
-hab pkg install -b habitat/s3-bulk-uploader
-```
-If you are running in an "air-gapped" environment, you may need to download the hart files and do a `hab pkg install -b <HART FILE>` instead.  Don't forget the `-b` parameter to binlink the binaries into your path.
-1. Please make sure that you have appropriate values for Minio in your `bldr.env`.  Check the 'bldr.env.sample' for the new required values.
-
-### Migration
-1. Run the `install.sh` script so that Minio is appropriately configured
-1. Check that you can log into your Minio instance at the URL specified in the `bldr.env`
-1. If all looks good, run the artifact migration script: `sudo ./scripts/s3migrate.sh minio`
-
-Once the migration script starts, you will be presented with some questions to specify the Minio instance, the credentials, and the Minio bucket name to migrate your package artifacts to. The script will attempt to automatically detect all of these from the running service, so you can usually just accept the defaults. Please refer to your `bldr.env` file if you need to explicitly type in any values.
-
-The migration script may take a while to move over the artifacts into Minio. During the script migration, the Depot services will continue to run as normal, however packages will not be downloadable until the artifacts are migrated over to Minio.
-
-Once the migration is complete, you will be presented with an option to remove the files in your `hab/svc/builder-api/data/pkgs` directory. You may want to preserve the files until you have verified that all operations are completing successfully.
-
->>>>>>> 2f50fa67
 
 
 ## Log Rotation
