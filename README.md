--- conflicted
+++ resolved
@@ -145,13 +145,17 @@
 In order to install the on-prem Chef Habitat Builder in an airgapped (no direct Internet access) environment, the following preparatory steps are helpful:
 
 1. Download the [Zip archive](https://github.com/habitat-sh/on-prem-builder/archive/master.zip) of the on-prem-builder repo
+
     ```bash
     curl -LO https://github.com/habitat-sh/on-prem-builder/archive/master.zip
     ```
+
 1. Download the Chef Habitat [cli tool](https://api.bintray.com/content/habitat/stable/linux/x86_64/hab-%24latest-x86_64-linux.tar.gz?bt_package=hab-x86_64-linux)
+
     ```bash
     curl -Lo hab.tar.gz https://api.bintray.com/content/habitat/stable/linux/x86_64/hab-%24latest-x86_64-linux.tar.gz?bt_package=hab-x86_64-linux
     ```
+
 1. Create the Habitat Builder starter kit bundle and download it
 
      ```bash
@@ -160,12 +164,8 @@
      cd on-prem-builder
      hab pkg download --target x86_64-linux --channel stable --file quickstart_lists/builder_x86_64-linux_stable --download-directory ${DOWNLOAD_DIR}/builder_starter_kit
      ```
-<<<<<<< HEAD
+
 1. Create any additional starter kit Builder bootstrap bundles as documented in the [Bootstrap Builder](https://github.com/habitat-sh/on-prem-builder/tree/master#bootstrap-builder-with-habitat-packages) section of this README. You can specify `--download-directory ${DOWNLOAD_DIR}/builder_bootstrap` argument to the download command in order to consolidate all bootstrap packages in a single directory
-=======
-
-1. Create any additional starter kit Builder bootstrap bundles as documented in the [Bootstrap Builder](https://github.com/habitat-sh/on-prem-builder/tree/master#bootstrap-builder-with-habitat-packages) section of this README. You can specify `--download-directory ${HOME}/builder_bootstrap` argument to the download command in order to consolidate all bootstrap packages in a single directory
->>>>>>> 0b1d3b00
 1. Zip up all the above, transfer and unzip on the Linux system where Builder will be deployed
 1. From the zip archive, install the `hab` binary somewhere in $PATH and ensure it has execute permissions:
 
